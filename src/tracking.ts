--- conflicted
+++ resolved
@@ -16,12 +16,7 @@
  */
 
 import {doc} from './doc';
-<<<<<<< HEAD
-import {extractTensorsFromAny} from './engine';
-import {ScopeFn, ScopeResult, TimingInfo} from './engine';
-=======
 import {ScopeFn, TimingInfo} from './engine';
->>>>>>> 2828c068
 import {ENV} from './environment';
 import {Tensor} from './tensor';
 import {TensorContainer} from './types';
@@ -104,13 +99,6 @@
     return result;
   }
 
-  // DO NOT SUBMIT; stopgap.
-  // tslint:disable-next-line:no-any
-  static dispose(x: any) {
-    const tensors = extractTensorsFromAny(x);
-    tensors.forEach(t => t.dispose());
-  }
-
   /**
    * Disposes any `Tensor`s found within the provided object up to depth 1.
    *
