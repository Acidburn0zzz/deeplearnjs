/**
 * @license
 * Copyright 2018 Google LLC. All Rights Reserved.
 * Licensed under the Apache License, Version 2.0 (the "License");
 * you may not use this file except in compliance with the License.
 * You may obtain a copy of the License at
 *
 * http://www.apache.org/licenses/LICENSE-2.0
 *
 * Unless required by applicable law or agreed to in writing, software
 * distributed under the License is distributed on an "AS IS" BASIS,
 * WITHOUT WARRANTIES OR CONDITIONS OF ANY KIND, either express or implied.
 * See the License for the specific language governing permissions and
 * limitations under the License.
 *
 * =============================================================================
 */

import * as dl from '../../index';
import {CPU_ENVS, describeWithFlags} from '../../test_util';
import {DataStream, streamFromItems} from './streams/data_stream';

class TestDatasetElementStream extends DataStream<dl.contrib.DatasetElement> {
  data = Array.from({length: 100}, (v, k) => k);
  currentIndex = 0;

<<<<<<< HEAD
  async next(): Promise<IteratorResult<DatasetElement>> {
=======
  async next(): Promise<dl.contrib.DatasetElement> {
>>>>>>> 25f17ecc
    if (this.currentIndex >= 100) {
      return {value: null, done: true};
    }
    const elementNumber = this.data[this.currentIndex];
    const result = {
      'number': elementNumber,
      'numberArray': [elementNumber, elementNumber ** 2, elementNumber ** 3],
      'Tensor': dl.Tensor1D.new(
          [elementNumber, elementNumber ** 2, elementNumber ** 3]),
      'Tensor2': dl.Tensor2D.new(
          [2, 2],
          [
            elementNumber, elementNumber ** 2, elementNumber ** 3,
            elementNumber ** 4
          ]),
      'string': `Item ${elementNumber}`
    };
    dl.keep(result['Tensor']);
    dl.keep(result['Tensor2']);
    this.currentIndex++;
    return {value: result, done: false};
  }
}

export class TestDataset extends dl.contrib.Dataset {
  async getStream(): Promise<DataStream<dl.contrib.DatasetElement>> {
    return new TestDatasetElementStream();
  }
}

describeWithFlags('Dataset', CPU_ENVS, () => {
  it('can be created by concatenating underlying datasets', async done => {
    const a = dl.contrib.datasetFromElements([{'item': 1}, {'item': 2}]);
    const b = dl.contrib.datasetFromElements([{'item': 3}, {'item': 4}]);
    const c = dl.contrib.datasetFromElements([{'item': 5}, {'item': 6}]);
    dl.contrib.datasetFromConcatenated([a, b, c])
        .collectAll()
        .then(result => {
          expect(result).toEqual([
            {'item': 1}, {'item': 2}, {'item': 3}, {'item': 4}, {'item': 5},
            {'item': 6}
          ]);
        })
        .then(done)
        .catch(done.fail);
  });

  it('can be concatenated', done => {
    const a =
        dl.contrib.datasetFromElements([{'item': 1}, {'item': 2}, {'item': 3}]);
    const b =
        dl.contrib.datasetFromElements([{'item': 4}, {'item': 5}, {'item': 6}]);
    a.concatenate(b)
        .collectAll()
        .then(result => {
          expect(result).toEqual([
            {'item': 1}, {'item': 2}, {'item': 3}, {'item': 4}, {'item': 5},
            {'item': 6}
          ]);
        })
        .then(done)
        .catch(done.fail);
  });

  it('can be repeated a fixed number of times', done => {
    const a =
        dl.contrib.datasetFromElements([{'item': 1}, {'item': 2}, {'item': 3}]);
    a.repeat(4)
        .collectAll()
        .then(result => {
          expect(result).toEqual([
            {'item': 1},
            {'item': 2},
            {'item': 3},
            {'item': 1},
            {'item': 2},
            {'item': 3},
            {'item': 1},
            {'item': 2},
            {'item': 3},
            {'item': 1},
            {'item': 2},
            {'item': 3},
          ]);
        })
        .then(done)
        .catch(done.fail);
  });

  it('can be repeated indefinitely', done => {
    const a =
        dl.contrib.datasetFromElements([{'item': 1}, {'item': 2}, {'item': 3}]);
    a.repeat().take(234).collectAll().then(done).catch(done.fail);
    done();
  });

  it('can be repeated with state in a closure', done => {
    // This tests a tricky bug having to do with 'this' being set properly.
    // See https://github.com/Microsoft/TypeScript/wiki/%27this%27-in-TypeScript

    class CustomDataset extends dl.contrib.Dataset {
      state = {val: 1};
      async getStream() {
        const result = streamFromItems([
          {'item': this.state.val++}, {'item': this.state.val++},
          {'item': this.state.val++}
        ]);
        return result;
      }
    }
    const a = new CustomDataset();
    a.repeat().take(1234).collectAll().then(done).catch(done.fail);
    done();
  });

  it('can collect all items into memory', async () => {
    const ds = new TestDataset();
    const items = await ds.collectAll();
    expect(items.length).toEqual(100);
    // The test dataset has 100 elements, each containing 2 Tensors.
    expect(dl.memory().numTensors).toEqual(200);
  });

  it('skip does not leak Tensors', async () => {
    const ds = new TestDataset();
    expect(dl.memory().numTensors).toEqual(0);
    const result = await ds.skip(15).collectAll();
    // The test dataset had 100 elements; we skipped 15; 85 remain.
    expect(result.length).toEqual(85);
    // Each element of the test dataset contains 2 Tensors;
    // 85 elements remain, so 2 * 85 = 170 Tensors remain.
    expect(dl.memory().numTensors).toEqual(170);
  });

  it('filter does not leak Tensors', async () => {
    const ds = new TestDataset();
    expect(dl.memory().numTensors).toEqual(0);
    await ds.filter(x => ((x['number'] as number) % 2 === 0)).collectAll();
    // Each element of the test dataset contains 2 Tensors.
    // There were 100 elements, but we filtered out half of them.
    // Thus 50 * 2 = 100 Tensors remain.
    expect(dl.memory().numTensors).toEqual(100);
  });

  it('map does not leak Tensors when none are returned', async () => {
    const ds = new TestDataset();
    expect(dl.memory().numTensors).toEqual(0);
    await ds.map(x => ({'constant': 1})).collectAll();
    // The map operation consumed all of the tensors and emitted none.
    expect(dl.memory().numTensors).toEqual(0);
  });

  it('map does not lose or leak Tensors when some inputs are passed through',
     async () => {
       const ds = new TestDataset();
       expect(dl.memory().numTensors).toEqual(0);
       await ds.map(x => ({'Tensor2': x['Tensor2']})).collectAll();
       // Each element of the test dataset contains 2 Tensors.
       // Our map operation retained one of the Tensors and discarded the other.
       // Thus the mapped data contains 100 elements with 1 Tensor each.
       expect(dl.memory().numTensors).toEqual(100);
     });

  it('map does not leak Tensors when inputs are replaced', async () => {
    const ds = new TestDataset();
    expect(dl.memory().numTensors).toEqual(0);
    await ds.map(x => ({'a': dl.Tensor1D.new([1, 2, 3])})).collectAll();
    // Each element of the test dataset contains 2 Tensors.
    // Our map operation discarded both Tensors and created one new one.
    // Thus the mapped data contains 100 elements with 1 Tensor each.
    expect(dl.memory().numTensors).toEqual(100);
  });

  it('forEach does not leak Tensors', async () => {
    const ds = new TestDataset();
    let count = 0;
    await ds.forEach(element => {
      count++;
      return {};
    });
    // forEach traversed the entire dataset of 100 elements.
    expect(count).toEqual(100);
    // forEach consumed all of the input Tensors.
    expect(dl.memory().numTensors).toEqual(0);
  });
});<|MERGE_RESOLUTION|>--- conflicted
+++ resolved
@@ -24,11 +24,7 @@
   data = Array.from({length: 100}, (v, k) => k);
   currentIndex = 0;
 
-<<<<<<< HEAD
-  async next(): Promise<IteratorResult<DatasetElement>> {
-=======
-  async next(): Promise<dl.contrib.DatasetElement> {
->>>>>>> 25f17ecc
+  async next(): Promise<IteratorResult<dl.contrib.DatasetElement>> {
     if (this.currentIndex >= 100) {
       return {value: null, done: true};
     }
