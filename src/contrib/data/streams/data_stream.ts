--- conflicted
+++ resolved
@@ -18,9 +18,8 @@
 
 import * as seedrandom from 'seedrandom';
 
-import {extractTensorsFromAny} from '../../../engine';
 import {dispose} from '../../../globals';
-import {isTensorInList} from '../../../util';
+import {extractTensorsFromAny, isTensorInList} from '../../../util';
 import {GrowingRingBuffer} from '../util/growing_ring_buffer';
 import {RingBuffer} from '../util/ring_buffer';
 
@@ -158,11 +157,7 @@
    *
    * @param f A function to apply to each stream element.
    */
-<<<<<<< HEAD
-  async forEach(f: (value: T) => void): Promise<void> {
-=======
-  async forEach(f: (value: T) => {} | Promise<{}>): Promise<void> {
->>>>>>> 2828c068
+  async forEach(f: (value: T) => {}): Promise<void> {
     return this.map(f).resolveFully();
   }
 
@@ -523,20 +518,10 @@
 
   next(): Promise<T> {
     this.refill();
-<<<<<<< HEAD
-    if (this.buffer.isEmpty()) {
-      return undefined;
-    }
-    const result = await this.buffer.shift();
-    // TODO(soergel) benchmark performance with and without this.
-    this.refill();
-    return result;
-=======
     // This shift will never throw an error because the buffer is always full
     // after a refill. If the stream is exhausted, the buffer will be full of
     // Promises that will resolve to the end-of-stream signal.
     return this.buffer.shift();
->>>>>>> 2828c068
   }
 }
 
