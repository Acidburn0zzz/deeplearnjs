/**
 * @license
 * Copyright 2018 Google LLC. All Rights Reserved.
 * Licensed under the Apache License, Version 2.0 (the "License");
 * you may not use this file except in compliance with the License.
 * You may obtain a copy of the License at
 *
 * http://www.apache.org/licenses/LICENSE-2.0
 *
 * Unless required by applicable law or agreed to in writing, software
 * distributed under the License is distributed on an "AS IS" BASIS,
 * WITHOUT WARRANTIES OR CONDITIONS OF ANY KIND, either express or implied.
 * See the License for the specific language governing permissions and
 * limitations under the License.
 *
 * =============================================================================
 */

import * as seedrandom from 'seedrandom';

import {extractTensorsFromAny} from '../../../engine';
import {dispose} from '../../../globals';
import {isTensorInList} from '../../../util';
import {GrowingRingBuffer} from '../util/growing_ring_buffer';
import {RingBuffer} from '../util/ring_buffer';

// Here we implement a simple asynchronous iterator.
// This lets us avoid using either third-party stream libraries or
// recent TypeScript language support requiring polyfills.
// Note we return Promise<T>, not Promise<IteratorResult<T>>, so this might
// require slight retrofitting in the future if we want to use the ES6 features.

/**
 * Create a `DataStream` from an array of items.
 */
export function streamFromItems<T>(items: T[]): DataStream<T> {
  return new ArrayStream(items);
}

/**
 * Create a `DataStream` of incrementing integers.
 */
export function streamFromIncrementing(start: number): DataStream<number> {
  let i = start;
  return streamFromFunction(() => i++);
}

/**
 * Create a `DataStream` from a function.
 */
export function streamFromFunction<T>(func: () => T | Promise<T>):
    DataStream<T> {
  return new FunctionCallStream(func);
}

/**
 * Create a `DataStream` by concatenating underlying streams, which are
 * themselves provided as a stream.
 *
 * This can also be thought of as a "stream flatten" operation.
 *
 * @param baseStreams A stream of streams to be concatenated.
 */
export async function streamFromConcatenated<T>(
    baseStreams: DataStream<DataStream<T>>): Promise<DataStream<T>> {
  return ChainedStream.create(baseStreams);
}

/**
 * Create a `DataStream` by concatenating streams produced by calling a
 * stream-generating function a given number of times.
 *
 * Since a `DataStream` is read-once, it cannot be repeated, but this
 * function can be used to achieve a similar effect:
 *
 *   DataStream.ofConcatenatedFunction(() => new MyStream(), 6);
 *
 * @param streamFunc: A function that produces a new stream on each call.
 * @param count: The number of times to call the function.
 */
export async function streamFromConcatenatedFunction<T>(
    streamFunc: () => DataStream<T>, count: number): Promise<DataStream<T>> {
  return streamFromConcatenated(streamFromFunction(streamFunc).take(count));
}

/**
 * An asynchronous iterator, providing lazy access to a potentially unbounded
 * stream of elements.
 */
export abstract class DataStream<T> {
  // This class implements AsyncIterator<T>, but we have not yet set the
  // TypeScript --downlevelIteration flag to enable that.

  /**
   * Returns a `Promise` for the next element in the stream.
   *
   * When an item can be provided successfully, the return value is
   * `{value:T, done:true}`.
   *
   * Calling next() on a closed stream returns `{value:null, done:true}`.
   */
  abstract async next(): Promise<IteratorResult<T>>;

  /**
   * Collect all remaining elements of a bounded stream into an array.
   * Obviously this will succeed only for small streams that fit in memory.
   * Useful for testing.
   *
   * @returns A Promise for an array of stream elements, which will resolve
   *   when the stream is exhausted.
   */
  async collectRemaining(): Promise<T[]> {
    const result: T[] = [];
    let x = await this.next();
    while (!x.done) {
      result.push(x.value);
      x = await this.next();
    }
    return result;
  }

  /**
   * Draw items from the stream until it is exhausted.
   *
   * This can be useful when the stream has side effects but no output.  In
   * that case, calling this function guarantees that the stream will be fully
   * processed.
   */
  async resolveFully(): Promise<void> {
    let x = await this.next();
    while (!x.done) {
      x = await this.next();
    }
  }

  // TODO(soergel): Implement reduce() etc.

  /**
   * Filters this stream according to `predicate`.
   *
   * @param predicate A function mapping a stream element to a boolean or a
   * `Promise` for one.
   *
   * @returns A `DataStream` of elements for which the predicate was true.
   */
  filter(predicate: (value: T) => boolean): DataStream<T> {
    return new FilterStream(this, predicate);
  }

  /**
   * Maps this stream through a 1-to-1 transform.
   *
   * @param predicate A function mapping a stream element to a transformed
   *   element.
   *
   * @returns A `DataStream` of transformed elements.
   */
  map<O>(transform: (value: T) => O): DataStream<O> {
    return new MapStream(this, transform);
  }

  /**
   * Apply a function to every element of the stream.
   *
   * @param f A function to apply to each stream element.
<<<<<<< HEAD
   * @param consume A function that finalizes an item, e.g. by marking it for
   *   garbage collection.
=======
>>>>>>> 25f17ecc
   */
  async forEach(f: (value: T) => void): Promise<void> {
    return this.map(f).resolveFully();
  }

  /**
   * Groups elements into batches.
   *
   * @param batchSize The number of elements desired per batch.
   * @param smallLastBatch Whether to emit the final batch when it has fewer
   *   than batchSize elements. Default true.
   * @returns A `DataStream` of batches of elements, represented as arrays
   *   of the original element type.
   */
  batch(batchSize: number, smallLastBatch = true): DataStream<T[]> {
    return new BatchStream(this, batchSize, smallLastBatch);
  }

  /**
   * Concatenate this `DataStream` with another.
   *
   * @param stream A `DataStream` to be concatenated onto this one.
   * @returns A `DataStream`.
   */
  async concatenate(stream: DataStream<T>): Promise<DataStream<T>> {
    return ChainedStream.create(new ArrayStream([this, stream]));
  }

  /**
   * Limits this stream to return at most `count` items.
   *
   * @param count The maximum number of items to provide from the stream.  If a
   *   negative or undefined value is given, the entire stream is returned
   *   unaltered.
   */
  take(count: number): DataStream<T> {
    if (count < 0 || count == null) {
      return this;
    }
    return new TakeStream(this, count);
  }

  /**
   * Skips the first `count` items in this stream.
   *
   * @param count The number of items to skip.  If a negative or undefined value
   *   is given, the entire stream is returned unaltered.
   */
  skip(count: number): DataStream<T> {
    if (count < 0 || count == null) {
      return this;
    }
    return new SkipStream(this, count);
  }

  /**
   * Prefetch the first `bufferSize` items in this stream.
   *
   * Note this prefetches Promises, but makes no guarantees about when those
   * Promises resolve.
   *
   * @param bufferSize: An integer specifying the number of elements to be
   *   prefetched.
   */
  prefetch(bufferSize: number): DataStream<T> {
    return new PrefetchStream(this, bufferSize);
  }

  // TODO(soergel): deep sharded shuffle, where supported

  /**
   * Randomly shuffles the elements of this stream.
   *
   * @param bufferSize: An integer specifying the number of elements from this
   *   stream from which the new stream will sample.
   * @param seed: (Optional.) An integer specifying the random seed that will
   *   be used to create the distribution.
   */
  shuffle(windowSize: number, seed?: string): DataStream<T> {
    return new ShuffleStream(this, windowSize, seed);
  }
}

// ============================================================================
// The following private classes serve to implement the chainable methods
// on DataStream.  Unfortunately they can't be placed in separate files, due to
// resulting trouble with circular imports.
// ============================================================================

// Streams that just extend DataStream directly
// ============================================================================

class ArrayStream<T> extends DataStream<T> {
  private trav = 0;
  constructor(protected items: T[]) {
    super();
  }

  async next(): Promise<IteratorResult<T>> {
    if (this.trav >= this.items.length) {
      return {value: null, done: true};
    }
    const result = this.items[this.trav];
    this.trav++;
    return {value: result, done: false};
  }
}

class FunctionCallStream<T> extends DataStream<T> {
  constructor(protected nextFn: () => T | Promise<T>) {
    super();
  }

  async next(): Promise<IteratorResult<T>> {
    // a function call stream never ends.
    return {value: await this.nextFn(), done: false};
  }
}

class SkipStream<T> extends DataStream<T> {
  count = 0;
  constructor(protected upstream: DataStream<T>, protected maxCount: number) {
    super();
  }

  async next(): Promise<IteratorResult<T>> {
    while (this.count++ < this.maxCount) {
      const skipped = await this.upstream.next();
      // short-circuit if upstream is already empty
      if (skipped.done) {
        return skipped;
      }
      if (this.consume != null) {
        this.consume(skipped.value);
      }
      dispose(skipped);
    }
    return this.upstream.next();
  }
}

class TakeStream<T> extends DataStream<T> {
  count = 0;
  constructor(protected upstream: DataStream<T>, protected maxCount: number) {
    super();
  }

  async next(): Promise<IteratorResult<T>> {
    if (this.count++ >= this.maxCount) {
      return {value: null, done: true};
    }
    return this.upstream.next();
  }
}

// Streams that maintain a queue of pending items
// ============================================================================

/**
 * A base class for transforming streams that operate by maintaining an
 * output queue of elements that are ready to return via next().  This is
 * commonly required when the transformation is not 1-to-1, so a variable number
 * of calls to the underlying stream may be needed to provide each element of
 * this stream.
 */
export abstract class QueueStream<T> extends DataStream<T> {
  protected outputQueue: RingBuffer<T>;

  constructor() {
    super();
    this.outputQueue = new GrowingRingBuffer<T>();
  }
  /**
   * Read one or more chunks from upstream and process them, possibly reading or
   * writing a carryover, and adding processed items to the output queue.  Note
   * it's possible that no items are added to the queue on a given
   * pump() call, even if the upstream stream is not closed (e.g., because items
   * are filtered).
   *
   * @return `true` if any action was taken, i.e. fetching items from the
   *   upstream source OR adding items to the output queue.  `false` if the
   *   upstream source is exhausted AND nothing was added to the queue (i.e.,
   *   any remaining carryover).
   */
  protected abstract async pump(): Promise<boolean>;

  async next(): Promise<IteratorResult<T>> {
    // Fetch so that the queue contains at least one item if possible.
    // If the upstream source is exhausted, AND there are no items left in the
    // output queue, then this stream is also exhausted.
    while (this.outputQueue.length() === 0) {
      if (!await this.pump()) {
        return {value: null, done: true};
      }
    }
    return {value: this.outputQueue.shift(), done: false};
  }
}

// TODO(soergel): consider clean separation of synchronous pumpOne
/*abstract class TransformingQueueStream<I, O> extends QueueStream<O> {
  async pump() {
    return pumpOne(await this.upstream.next());
  }

  // not async!
  pump(input:I) : boolean {}
}*/

class BatchStream<T> extends QueueStream<T[]> {
  constructor(
      protected upstream: DataStream<T>, protected batchSize: number,
      protected enableSmallLastBatch = true) {
    super();
  }

  private currentBatch: T[] = [];

  async pump(): Promise<boolean> {
    const item = await this.upstream.next();
    if (item.done) {
      if (this.enableSmallLastBatch && this.currentBatch.length > 0) {
        this.outputQueue.push(this.currentBatch);
        this.currentBatch = [];

        // Pretend that the pump succeeded in order to emit the small last
        // batch. The next pump() call will actually fail.
        return true;
      }
      return false;
    }

    this.currentBatch.push(item.value);
    if (this.currentBatch.length === this.batchSize) {
      this.outputQueue.push(this.currentBatch);
      this.currentBatch = [];
    }
    return true;
  }
}

class FilterStream<T> extends QueueStream<T> {
  constructor(
      protected upstream: DataStream<T>,
      protected predicate: (value: T) => boolean) {
    super();
  }

  async pump(): Promise<boolean> {
    const item = await this.upstream.next();
    if (item.done) {
      return false;
    }
<<<<<<< HEAD
    if (this.predicate(item.value)) {
      this.outputQueue.push(item.value);
    } else if (this.consume != null) {
      this.consume(item.value);
=======
    if (this.predicate(item)) {
      this.outputQueue.push(item);
    } else {
      dispose(item);
>>>>>>> 25f17ecc
    }
    return true;
  }
}

class MapStream<I, O> extends QueueStream<O> {
  constructor(
      protected upstream: DataStream<I>, protected transform: (value: I) => O) {
    super();
  }

  async pump() {
    const item = await this.upstream.next();
    if (item.done) {
      return false;
    }
<<<<<<< HEAD
    const consumeFn =
        this.consumePrep == null ? null : this.consumePrep(item.value);
    // Careful: the transform may mutate the item in place.
    // that's why we have to prepare the consumeFn above but execute it below.
    let mapped = this.transform(item.value);

    if (this.retain != null) {
      mapped = this.retain(mapped);
    }
    // Consume *after* retain, in case of overlap
    if (consumeFn != null) {
      consumeFn(mapped);
=======
    const inputTensors = extractTensorsFromAny(item);
    // Careful: the transform may mutate the item in place.
    // that's why we have to remember the input Tensors above, and then below
    // dispose only those that were not passed through to the output.
    // Note too that the transform function is responsible for tidying any
    // intermediate Tensors.  Here we are concerned only about the inputs.
    const mapped = this.transform(item);

    const outputTensors = extractTensorsFromAny(mapped);

    // TODO(soergel) faster intersection
    // TODO(soergel) move to dl.disposeExcept(in, out)?
    for (const t of inputTensors) {
      if (!isTensorInList(t, outputTensors)) {
        t.dispose();
      }
>>>>>>> 25f17ecc
    }

    this.outputQueue.push(mapped);
    return true;
  }
}

/**
 * ChainStates have the following meanings:
 * {undefined, stream, moreStreams}: previous stream was done, try again
 * {{value:T,done:false}, stream, moreStreams): item was found, return it
 */
class ChainState<T> {
  constructor(
      public readonly item: IteratorResult<T>,
      public readonly currentStream: IteratorResult<DataStream<T>>,
      public readonly moreStreams: DataStream<DataStream<T>>) {}
}

async function nextChainState<T>(afterState: Promise<ChainState<T>>):
    Promise<ChainState<T>> {
  const state = await afterState;
  let stream = state.currentStream;
  if (stream.done) {
    // Once the concatenated stream is exhausted, it stays that way.
    return new ChainState(
        {value: null, done: true}, {value: null, done: true},
        state.moreStreams);
  }
  const item = await stream.value.next();
  if (item.done) {
    stream = await state.moreStreams.next();
    return nextChainState(
        Promise.resolve(new ChainState(undefined, stream, state.moreStreams)));
  }
  return new ChainState(item, stream, state.moreStreams);
}

/**
 * Provides a `DataStream` that concatenates a stream of underlying streams.
 *
 * Doing this in a concurrency-safe way requires some trickery.  In particular,
 * we want this stream to return the elements from the underlying streams in
 * the correct order according to when next() was called, even if the resulting
 * Promises resolve in a different order.
 */
export class ChainedStream<T> extends DataStream<T> {
  private currentPromise: Promise<ChainState<T>>;

  static async create<T>(baseStreams: DataStream<DataStream<T>>):
      Promise<ChainedStream<T>> {
    const c = new ChainedStream<T>();

    const currentStream = await baseStreams.next();
    c.currentPromise =
        Promise.resolve(new ChainState(undefined, currentStream, baseStreams));
    return c;
  }

  async next(): Promise<IteratorResult<T>> {
    this.currentPromise = nextChainState(this.currentPromise);
    return (await this.currentPromise).item;
  }
}

// Streams that maintain a ring buffer of pending promises
// ============================================================================

/**
 * A stream that prefetches a given number of items from an upstream source,
 * returning them in FIFO order.
 *
 * Note this prefetches Promises, but makes no guarantees about when those
 * Promises resolve.
 */
export class PrefetchStream<T> extends DataStream<T> {
  protected buffer: RingBuffer<Promise<IteratorResult<T>>>;

  total = 0;

  constructor(protected upstream: DataStream<T>, protected bufferSize: number) {
    super();
    this.buffer = new RingBuffer<Promise<IteratorResult<T>>>(bufferSize);
  }

  /**
   * Refill the prefetch buffer.  Returns only after the buffer is full, or the
   * upstream source is exhausted.
   */
  protected refill() {
    while (!this.buffer.isFull()) {
      const v = this.upstream.next();
      this.buffer.push(v);
    }
  }

  async next(): Promise<IteratorResult<T>> {
    this.refill();
    // Note this probably never happens; instead the buffer fills up with
    // "done" IteratorResults so we just return those.
    if (this.buffer.isEmpty()) {
      return {value: null, done: true};
    }
    const result = await this.buffer.shift();
    // TODO(soergel) benchmark performance with and without this.
    this.refill();
    return result;
  }
}

/**
 * A stream that performs a sliding-window random shuffle on an upstream source.
 * This is like a `PrefetchStream` except that the items are returned in
 * randomized order.  Mixing naturally improves as the buffer size increases.
 */
export class ShuffleStream<T> extends PrefetchStream<T> {
  private random: seedrandom.prng;
  private upstreamExhausted = false;

  constructor(
      protected upstream: DataStream<T>, protected windowSize: number,
      seed?: string) {
    super(upstream, windowSize);
    this.random = seedrandom(seed);
  }

  private randomInt(max: number) {
    return Math.floor(this.random() * max);
  }

  protected chooseIndex(): number {
    return this.randomInt(this.buffer.length());
  }

  async next(): Promise<IteratorResult<T>> {
    // TODO(soergel): consider performance
    if (!this.upstreamExhausted) {
      this.refill();
    }
    while (!this.buffer.isEmpty()) {
      const chosenIndex = this.chooseIndex();
      const result = await this.buffer.shuffleExcise(chosenIndex);
      if (result.done) {
        this.upstreamExhausted = true;
      } else {
        this.refill();
        return result;
      }
    }
    return {value: null, done: true};
  }
}<|MERGE_RESOLUTION|>--- conflicted
+++ resolved
@@ -163,11 +163,6 @@
    * Apply a function to every element of the stream.
    *
    * @param f A function to apply to each stream element.
-<<<<<<< HEAD
-   * @param consume A function that finalizes an item, e.g. by marking it for
-   *   garbage collection.
-=======
->>>>>>> 25f17ecc
    */
   async forEach(f: (value: T) => void): Promise<void> {
     return this.map(f).resolveFully();
@@ -299,9 +294,6 @@
       // short-circuit if upstream is already empty
       if (skipped.done) {
         return skipped;
-      }
-      if (this.consume != null) {
-        this.consume(skipped.value);
       }
       dispose(skipped);
     }
@@ -421,17 +413,10 @@
     if (item.done) {
       return false;
     }
-<<<<<<< HEAD
     if (this.predicate(item.value)) {
       this.outputQueue.push(item.value);
-    } else if (this.consume != null) {
-      this.consume(item.value);
-=======
-    if (this.predicate(item)) {
-      this.outputQueue.push(item);
     } else {
-      dispose(item);
->>>>>>> 25f17ecc
+      dispose(item.value);
     }
     return true;
   }
@@ -448,27 +433,13 @@
     if (item.done) {
       return false;
     }
-<<<<<<< HEAD
-    const consumeFn =
-        this.consumePrep == null ? null : this.consumePrep(item.value);
-    // Careful: the transform may mutate the item in place.
-    // that's why we have to prepare the consumeFn above but execute it below.
-    let mapped = this.transform(item.value);
-
-    if (this.retain != null) {
-      mapped = this.retain(mapped);
-    }
-    // Consume *after* retain, in case of overlap
-    if (consumeFn != null) {
-      consumeFn(mapped);
-=======
     const inputTensors = extractTensorsFromAny(item);
     // Careful: the transform may mutate the item in place.
     // that's why we have to remember the input Tensors above, and then below
     // dispose only those that were not passed through to the output.
     // Note too that the transform function is responsible for tidying any
     // intermediate Tensors.  Here we are concerned only about the inputs.
-    const mapped = this.transform(item);
+    const mapped = this.transform(item.value);
 
     const outputTensors = extractTensorsFromAny(mapped);
 
@@ -478,7 +449,6 @@
       if (!isTensorInList(t, outputTensors)) {
         t.dispose();
       }
->>>>>>> 25f17ecc
     }
 
     this.outputQueue.push(mapped);
