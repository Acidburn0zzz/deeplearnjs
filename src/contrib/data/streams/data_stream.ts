--- conflicted
+++ resolved
@@ -163,7 +163,7 @@
    *
    * @param f A function to apply to each stream element.
    */
-  async forEach(f: (value: T) => {}): Promise<void> {
+  async forEach(f: (value: T) => void): Promise<void> {
     return this.map(f).resolveFully();
   }
 
@@ -445,40 +445,6 @@
   }
 }
 
-<<<<<<< HEAD
-/**
- * ChainStates have the following meanings:
- * {undefined, stream, moreStreams}: previous stream was done, try again
- * {{value:T,done:false}, stream, moreStreams): item was found, return it
- */
-class ChainState<T> {
-  constructor(
-      public readonly item: IteratorResult<T>,
-      public readonly currentStream: IteratorResult<DataStream<T>>,
-      public readonly moreStreams: DataStream<DataStream<T>>) {}
-}
-
-async function nextChainState<T>(afterState: Promise<ChainState<T>>):
-    Promise<ChainState<T>> {
-  const state = await afterState;
-  let stream = state.currentStream;
-  if (stream.done) {
-    // Once the concatenated stream is exhausted, it stays that way.
-    return new ChainState(
-        {value: null, done: true}, {value: null, done: true},
-        state.moreStreams);
-  }
-  const item = await stream.value.next();
-  if (item.done) {
-    stream = await state.moreStreams.next();
-    return nextChainState(
-        Promise.resolve(new ChainState(undefined, stream, state.moreStreams)));
-  }
-  return new ChainState(item, stream, state.moreStreams);
-}
-
-=======
->>>>>>> 2f093917
 /**
  * Provides a `DataStream` that concatenates a stream of underlying streams.
  *
@@ -490,32 +456,21 @@
 export class ChainedStream<T> extends DataStream<T> {
   private stream: DataStream<T> = null;
   private moreStreams: DataStream<DataStream<T>>;
-  private lastRead: Promise<T> = null;
+  private lastRead: Promise<IteratorResult<T>> = null;
 
   static create<T>(streams: DataStream<DataStream<T>>): ChainedStream<T> {
     const c = new ChainedStream<T>();
-<<<<<<< HEAD
-
-    const currentStream = await baseStreams.next();
-    c.currentPromise =
-        Promise.resolve(new ChainState(undefined, currentStream, baseStreams));
-    return c;
-  }
-
-  async next(): Promise<IteratorResult<T>> {
-    this.currentPromise = nextChainState(this.currentPromise);
-    return (await this.currentPromise).item;
-=======
     c.moreStreams = streams;
     return c;
   }
 
-  async next(): Promise<T> {
+  async next(): Promise<IteratorResult<T>> {
     this.lastRead = this.readFromChain(this.lastRead);
     return this.lastRead;
   }
 
-  private async readFromChain(lastRead: Promise<T>): Promise<T> {
+  private async readFromChain(lastRead: Promise<IteratorResult<T>>):
+      Promise<IteratorResult<T>> {
     // Must await on the previous read since the previous read may have advanced
     // the stream of streams, from which we need to read.
     // This is unfortunate since we can't parallelize reads. Which means
@@ -523,19 +478,19 @@
     // TODO(smilkov): Rework logic to allow parallel reads.
     await lastRead;
     if (this.stream == null) {
-      this.stream = await this.moreStreams.next();
-      if (this.stream == null) {
+      const streamResult = await this.moreStreams.next();
+      if (streamResult.done) {
         // No more streams to stream from.
-        return null;
+        return {value: null, done: true};
       }
-    }
-    const item = await this.stream.next();
-    if (item == null) {
+      this.stream = streamResult.value;
+    }
+    const itemResult = await this.stream.next();
+    if (itemResult.done) {
       this.stream = null;
       return this.readFromChain(lastRead);
     }
-    return item;
->>>>>>> 2f093917
+    return itemResult;
   }
 }
 
@@ -570,26 +525,12 @@
     }
   }
 
-<<<<<<< HEAD
-  async next(): Promise<IteratorResult<T>> {
-    this.refill();
-    // Note this probably never happens; instead the buffer fills up with
-    // "done" IteratorResults so we just return those.
-    if (this.buffer.isEmpty()) {
-      return {value: null, done: true};
-    }
-    const result = await this.buffer.shift();
-    // TODO(soergel) benchmark performance with and without this.
-    this.refill();
-    return result;
-=======
-  next(): Promise<T> {
+  next(): Promise<IteratorResult<T>> {
     this.refill();
     // This shift will never throw an error because the buffer is always full
     // after a refill. If the stream is exhausted, the buffer will be full of
     // Promises that will resolve to the end-of-stream signal.
     return this.buffer.shift();
->>>>>>> 2f093917
   }
 }
 
